--- conflicted
+++ resolved
@@ -1,5 +1,4 @@
 import copy
-import time
 from typing import Callable
 
 import pandas as pd
@@ -13,7 +12,7 @@
 from ray.rllib.policy.rnn_sequencing import chop_into_sequences
 from ray.rllib.utils.metrics.learner_info import LEARNER_STATS_KEY
 from ray.rllib.utils.torch_ops import convert_to_torch_tensor
-from sklearn.cluster import DBSCAN, HDBSCAN
+from sklearn.cluster import DBSCAN
 from sklearn.neighbors import KernelDensity
 
 from niql.torch_kde import TorchKernelDensity
@@ -373,14 +372,9 @@
     return tdw_weights
 
 
-<<<<<<< HEAD
-def cluster_labels(data, min_samples_in_cluster=2, eps=10., n_clusters=100):
-    data = standardize(data)
-=======
 def cluster_labels(data, min_samples_in_cluster=2, eps=.1, n_clusters=100):
     # data = standardize(data)
     # data = data / np.max(data)
->>>>>>> 422add65
     # n_clusters = min(n_clusters, len(np.unique(labels)))
     # clustering = KMeans(n_clusters=n_clusters, random_state=seed, n_init="auto").fit(labels.reshape(-1, 1))
     clustering = DBSCAN(min_samples=min_samples_in_cluster, eps=eps).fit(data)
@@ -465,7 +459,6 @@
 
         # if comm is enabled, process comm messages
         if shared_messages is not None:
-
             # put together local and received messages
             msgs = shared_messages[:, t]
 
