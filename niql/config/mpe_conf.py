--- conflicted
+++ resolved
@@ -13,11 +13,7 @@
             'tdw_schedule': [
                 [0, 1.0],
                 [50000, 1.0],
-<<<<<<< HEAD
-                [500000, 0.0],
-=======
                 [60000, 0.0],
->>>>>>> 422add65
             ],
             'tdw_warm_steps': 3000,
             'kde_subset_size': 200,
@@ -27,13 +23,8 @@
             'target_network_update_freq': 200,
             'final_epsilon': 0.05,
             'epsilon_timesteps': 50000,
-<<<<<<< HEAD
             'optimizer': 'rmsprop',  # "rmsprop | adam"
             'reward_standardize': True,
-=======
-            'optimizer': 'rmsprop',  # "adam"
-            'reward_standardize': False,
->>>>>>> 422add65
             'gamma': 0.99,
             'lambda': 0.8,
             'tau': 0.5,  # target network soft update
@@ -53,11 +44,7 @@
         'hidden_layer_dims': [64, 64],  # for mlp model
         'mixer_embedding': 256,  # for mixer model
         'tdw_vae': {
-<<<<<<< HEAD
             'latent_dim': 16,
-=======
-            'latent_dim': 8,
->>>>>>> 422add65
             'hdims': [128],
         },
         'mha_num_heads': 2,
